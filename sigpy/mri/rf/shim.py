--- conflicted
+++ resolved
@@ -7,8 +7,6 @@
 
 from sigpy import backend
 from sigpy.mri import rf as rf
-from scipy.ndimage import center_of_mass
-
 
 
 __all__ = ['calc_shims', 'minibatch', 'multivariate_gaussian', 'gaussian_1d',
@@ -79,18 +77,11 @@
                 # get PDF sigma and centroid
                 nonzero = xp.nonzero(mask)
                 nonzero_x, nonzero_y = nonzero[0], nonzero[1]
-<<<<<<< HEAD
-                rx = (max(nonzero_x) - min(nonzero_x)) * sigfact
-                ry = (max(nonzero_y) - min(nonzero_y)) * sigfact
-                # center of mass of mask
-                cx, cy = center_of_mass(mask)
-=======
                 rx = (xp.amax(nonzero_x) - xp.amin(nonzero_x)) * sigfact
                 ry = (xp.amax(nonzero_y) - xp.amin(nonzero_y)) * sigfact
                 # crude centroid estimation
                 cx = (xp.amax(nonzero_x) + xp.amin(nonzero_x)) / 2
                 cy = (xp.amax(nonzero_y) + xp.amin(nonzero_y)) / 2
->>>>>>> fe2cbb50
                 mu = xp.array([cx, cy])
                 sigma = xp.zeros((2, 2))
                 sigma[0, 0] = rx
