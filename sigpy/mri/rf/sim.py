# -*- coding: utf-8 -*-
"""RF Pulse Simulation Functions.

"""
from sigpy import backend

__all__ = ['abrm_nd', 'abrm_hp', 'abrm_ptx']


def abrm_nd(rf, x, g, balanced=False):
    r"""N-dim RF pulse simulation.

    Assumes that x has inverse spatial units of g, and g has gamma*dt applied.
    If g is None, can assume simultaneous RF and gradient rotations.

    Assumes dimensions x = [...,Ndim], g = [Ndim,Nt].

    Args:
         rf (array): rf waveform input.
         x (array): spatial locations.
         g (array): gradient array.
         balanced (bool): toggles application of a rewinder.

    Returns:
        2-element tuple containing

        - **a** (*array*): SLR alpha parameter.
        - **b** (*array*): SLR beta parameter.

    References:
        Pauly, J., Le Roux, Patrick., Nishimura, D., and Macovski, A.(1991).
        'Parameter Relations for the Shinnar-LeRoux Selective Excitation
        Pulse Design Algorithm'.
        IEEE Transactions on Medical Imaging, Vol 10, No 1, 53-65.
     """

    device = backend.get_device(rf)
    xp = device.xp
    with device:
        eps = 1e-16

        if g is None:
            g = xp.ones(xp.size(rf)) * 2 * xp.pi / xp.size(rf)

        a = xp.ones(xp.shape(x)[0], dtype=complex)
        b = xp.zeros(xp.shape(x)[0], dtype=complex)
        for mm in range(xp.size(rf)):
            om = x @ g[mm, :]
            phi = xp.sqrt(xp.abs(rf[mm]) ** 2 + om ** 2)
            n = xp.column_stack((xp.real(rf[mm]) / (phi + eps),
                                 xp.imag(rf[mm]) / (phi + eps),
                                 om / (phi + eps)))
            av = xp.cos(phi / 2) - 1j * n[:, 2] * xp.sin(phi / 2)
            bv = -1j * (n[:, 0] + 1j * n[:, 1]) * xp.sin(phi / 2)
            at = av * a - xp.conj(bv) * b
            bt = bv * a + xp.conj(av) * b
            a = at
            b = bt

        if balanced:
            g_rw = -2 * xp.pi / 2
            om = x * g_rw
            phi = xp.abs(om) + eps
            nz = om / phi
            av = xp.cos(phi / 2) - 1j * nz * xp.sin(phi / 2)
            a = av * a
            b = xp.conj(av) * b

        return a, b


def abrm_hp(rf, gamgdt, xx, dom0dt=0, b1=None):
    r"""1D RF pulse simulation, with non-simultaneous RF + gradient rotations.

    Args:
        rf (array): rf pulse samples in radians.
        gamgdt (array): gradient samples in radians/(units of xx).
        xx (array): spatial locations.
        dom0dt (array): off-resonance phase in radians.
        b1 (array): B1 at each spatial location, for each channel in rf. 
            b1 * rf should have units of radians

    Returns:
        2-element tuple containing

        - **a** (*array*): SLR alpha parameter.
        - **b** (*array*): SLR beta parameter.

    References:
        Pauly, J., Le Roux, Patrick., Nishimura, D., and Macovski, A.(1991).
        'Parameter Relations for the Shinnar-LeRoux Selective Excitation
        Pulse Design Algorithm'.
        IEEE Transactions on Medical Imaging, Vol 10, No 1, 53-65.
     """

    device = backend.get_device(rf)
    xp = device.xp
<<<<<<< HEAD

    if b1 is None:
        rf = rf.flatten()

=======
    
    if b1 is None:
        rf = rf.flatten()
        
>>>>>>> b540377d
    with device:
        Ns = xx.shape[0] # Ns: # of spatial locs
        Nt = gamgdt.shape[0]  # Nt: # time points

        a = xp.ones((Ns,))
        b = xp.zeros((Ns,))

        for ii in xp.arange(Nt):
            # apply phase accural
            z = xp.exp(-1j * (xx * gamgdt[ii, ] + dom0dt))
            b = b * z

            # apply rf
            if b1 is None:
                C = xp.cos(xp.abs(rf[ii]) / 2)
                S = 1j * xp.exp(1j * xp.angle(rf[ii])) * xp.sin(xp.abs(rf[ii]) / 2)
            else: 
                b1rf = b1 @ rf[:, ii]
                C = xp.cos(xp.abs(b1rf) / 2)
                S = 1j * xp.exp(1j * xp.angle(b1rf)) * xp.sin(xp.abs(b1rf) / 2)
            at = a * C - b * xp.conj(S)
            bt = a * S + b * C

            a = at
            b = bt

        z = xp.exp(1j / 2 * (xx * xp.sum(gamgdt, axis=0) + Nt * dom0dt))
        a = a * z
        b = b * z

        return a, b


def abrm_ptx(b1, x, g, dt, fmap=None, sens=None):
    r"""N-dim RF pulse simulation

    Assumes that x has inverse spatial units of g, and g has gamma*dt applied.

    Assumes dimensions rf = [Nc, Nt], x = [...,Ndim], g = [Ndim,Nt], and
    sens = [Nc, dim, dim].

    Args:
         b1 (array): rf waveform input samples in radians.
         x (array): spatial locations (m).
         g (array): gradient array (mT/m with gamma*dt applied).
         dt (float): hardware dwell time (s).
         fmap (array): off-resonance map (Hz).
         sens (array or None): B1+ sensitivity matrix. If None, creates matrix
            of 1's. Input size [Nc dim dim]


    Returns:
        4-element tuple containing

        - **a** (*array*): SLR alpha parameter.
        - **b** (*array*): SLR beta parameter.
        - **m** (*array*): transverse magnetization.
        - **mz** (*array*): longitudinal magnetization.

    References:
        Pauly, J., Le Roux, Patrick., Nishimura, D., and Macovski, A.(1991).
        'Parameter Relations for the Shinnar-LeRoux Selective Excitation
        Pulse Design Algorithm'.
        IEEE Transactions on Medical Imaging, Vol 10, No 1, 53-65.

        Grissom, W., Xu, D., Kerr, A., Fessler, J. and Noll, D. (2009). 'Fast
        large-tip-angle multidimensional and parallel RF pulse design in MRI'
        IEEE Trans Med Imaging, Vol 28, No 10, 1548-59.
     """

    device = backend.get_device(b1)
    xp = device.xp
    with device:

        gam = 267.522 * 1e6 / 1000  # rad/s/mT

        dim = int(xp.sqrt(x.shape[0]))
        Ns = dim * dim
        Nc = b1.shape[0]
        Nt = b1.shape[1]
        dim = int(xp.sqrt(x.shape[0]))

        if sens is None:
            sens = xp.ones((dim*dim, Nc))
        else:
            sens = xp.transpose(sens)
            sens = xp.reshape(sens, (dim*dim, Nc))

        bxy = sens @ b1
        bz = x @ xp.transpose(g)

        if fmap is not None and xp.sum(xp.abs(fmap)) != 0:
            rep_b0 = xp.repeat(xp.expand_dims(fmap.flatten(),  0), Nt, axis=0)
            bz += xp.transpose(rep_b0/gam*2*xp.pi)

        statea = xp.ones((Ns, 1))
        stateb = xp.zeros((Ns, 1))
        a = xp.ones(xp.shape(x)[0], dtype=complex)
        b = xp.zeros(xp.shape(x)[0], dtype=complex)
        for mm in range(Nt):
            phi = dt*gam*xp.sqrt(xp.abs(bxy[:, mm]) ** 2 + bz[:, mm] ** 2)
            with xp.errstate(divide='ignore'):
                normfact = dt*gam*(phi ** -1)
                normfact[xp.isinf(normfact)] = 0
                nxy = normfact * bxy[:, mm]
                nxy[xp.isinf(nxy)] = 0
            nz = normfact * bz[:, mm]
            nz[xp.isinf(nz)] = 0
            cp = xp.cos(phi/2)
            sp = xp.sin(phi/2)
            alpha = xp.expand_dims(cp + 1j * nz * sp, 1)
            beta = xp.expand_dims(1j * xp.conj(nxy) * sp, 1)

            tmpa = xp.multiply(alpha, statea) + xp.multiply(beta,  stateb)
            tmpb = -xp.conj(beta) * statea + xp.conj(alpha) * stateb

            statea, stateb = tmpa, tmpb

            # NOT returning all states:
            a = statea
            b = -xp.conj(stateb)

        mxy0 = 0 + 1j * 0
        mz0 = 1
        m = mz0 * xp.conj(statea) * stateb
        m += mxy0*xp.conj(statea) ** 2
        m -= xp.conj(mxy0)*(stateb ** 2)
        mz = mz0 * (statea * xp.conj(statea) - stateb * xp.conj(stateb))
        mz += 2 * xp.real(mxy0 * xp.conj(statea)*xp.negative(xp.conj(stateb)))

        return a, b, m, mz<|MERGE_RESOLUTION|>--- conflicted
+++ resolved
@@ -95,17 +95,10 @@
 
     device = backend.get_device(rf)
     xp = device.xp
-<<<<<<< HEAD
 
     if b1 is None:
         rf = rf.flatten()
 
-=======
-    
-    if b1 is None:
-        rf = rf.flatten()
-        
->>>>>>> b540377d
     with device:
         Ns = xx.shape[0] # Ns: # of spatial locs
         Nt = gamgdt.shape[0]  # Nt: # time points
