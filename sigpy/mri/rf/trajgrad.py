# -*- coding: utf-8 -*-
"""MRI gradient and excitation trajectory design
"""

import numpy as np
from scipy import interpolate
from scipy import integrate
import numba as nb
import math


__all__ = ['min_trap_grad', 'trap_grad', 'spiral_varden', 'spiral_arch', 'epi',
<<<<<<< HEAD
           'rosette', 'spokes_grad', 'stack_of', 'traj_array_to_complex',
           'traj_complex_to_array', 'min_time_gradient']


def min_trap_grad(area, gmax, dgdt, dt):
    r"""Minimal duration trapezoidal gradient designer. Design for target area
    under the flat portion (for non-ramp-sampled pulses)
=======
           'rosette', 'stack_of', 'traj_array_to_complex',
           'traj_complex_to_array', 'spokes_grad', 'min_time_gradient']


def min_trap_grad(area, gmax, dgdt, dt):
    r"""Minimal duration trapezoidal gradient designer.
>>>>>>> 6afe1b3d

    Args:
        area (float): pulse area in (g*sec)/cm
        gmax (float): maximum gradient in g/cm
        dgdt (float): max slew rate in g/cm/sec
        dt (float): sample time in sec

<<<<<<< HEAD
    Returns:
        2-element tuple containing

        - **trap** (*array*): gradient waveform in g/cm.
        - **ramppts** (*int*): number of points in ramps.

=======
>>>>>>> 6afe1b3d
    """

    if np.abs(area) > 0:
        # we get the solution for plateau amp by setting derivative of
        # duration as a function of amplitude to zero and solving
        a = np.sqrt(dgdt * area / 2)

        # finish design with discretization
        # make a flat portion of magnitude a and enough area for the swath
        pts = np.floor(area / a / dt)
        flat = np.ones((1, int(pts)))
        flat = flat / np.sum(flat) * area / dt
        if np.max(flat) > gmax:
            flat = np.ones((1, int(np.ceil(area / gmax / dt))))
            flat = flat / np.sum(flat) * area / dt

        # make attack and decay ramps
        ramppts = int(np.ceil(np.max(flat) / dgdt / dt))
<<<<<<< HEAD
        ramp_up = np.linspace(0, ramppts, num=ramppts+1) / ramppts*np.max(flat)
        ramp_dn = np.linspace(ramppts, 0, num=ramppts+1) / ramppts*np.max(flat)
=======
        ramp_up = np.linspace(0, ramppts-1, num=ramppts) / ramppts * np.max(flat)
        ramp_dn = np.linspace(ramppts-1, 0, num=ramppts) / ramppts * np.max(flat)
>>>>>>> 6afe1b3d

        trap = np.concatenate((ramp_up, np.squeeze(flat), ramp_dn))

    else:
        # negative-area trap requested?
        trap, ramppts = 0, 0

    return np.expand_dims(trap, axis=0), ramppts


def trap_grad(area, gmax, dgdt, dt, *args):
    r"""General trapezoidal gradient designer for total target area
    (for rewinders)

    Args:
        area (float): pulse area in (g*sec)/cm
        gmax (float): maximum gradient in g/cm
        dgdt (float): max slew rate in g/cm/sec
        dt (float): sample time in sec

    Returns:
        2-element tuple containing

        - **trap** (*array*): gradient waveform in g/cm.
        - **ramppts** (*int*): number of points in ramps.

    """

    if len(args) < 5:
        # in case we are making a rewinder
        rampsamp = 1

    if np.abs(area) > 0:
        if rampsamp:

            ramppts = int(np.ceil(gmax/dgdt/dt))
            triareamax = ramppts * dt * gmax

            if triareamax > np.abs(area):
                # triangle pulse
                newgmax = np.sqrt(np.abs(area) * dgdt)
                ramppts = int(np.ceil(newgmax/dgdt/dt))
                ramp_up = np.linspace(0, ramppts, num=ramppts+1)/ramppts
                ramp_dn = np.linspace(ramppts, 0, num=ramppts+1)/ramppts
                pulse = np.concatenate((ramp_up, ramp_dn))
            else:
                # trapezoid pulse
                nflat = int(np.ceil((area - triareamax)/gmax / dt / 2) * 2)
                ramp_up = np.linspace(0, ramppts, num=ramppts+1) / ramppts
                ramp_dn = np.linspace(ramppts, 0, num=ramppts+1) / ramppts
                pulse = np.concatenate((ramp_up, np.ones(nflat), ramp_dn))

            trap = pulse * (area / (sum(pulse) * dt))

        else:
            # make a flat portion of magnitude gmax
            # and enough area for the entire swath
            flat = np.ones(1, np.ceil(area/gmax/dt))
            flat = flat / sum(flat) * area / dt
            flat_top = np.max(flat)

            # make attack and decay ramps
            ramppts = int(np.ceil(np.max(flat) / dgdt / dt))
<<<<<<< HEAD
            ramp_up = np.linspace(0, ramppts, num=ramppts+1) / ramppts*flat_top
            ramp_dn = np.linspace(ramppts, 0, num=ramppts+1) / ramppts*flat_top
=======
            ramp_up = np.linspace(0, ramppts, num=ramppts+1) / ramppts * flat_top
            ramp_dn = np.linspace(ramppts, 0, num=ramppts+1) / ramppts * flat_top
>>>>>>> 6afe1b3d
            trap = np.concatenate((ramp_up, flat, ramp_dn))

    else:
        trap, ramppts = 0, 0

    return np.expand_dims(trap, axis=0), ramppts


def spiral_varden(fov, res, gts, gslew, gamp, densamp, dentrans, nl,
                  rewinder=False):
    r"""Variable density spiral designer. Produces trajectory, gradients,
    and slew rate. Gradient units returned are in g/cm, g/cm/s

    Args:
        fov (float): imaging field of view (cm).
        res (float): imaging isotropic resolution (cm).
        gts (float): gradient sample time in sec.
        gslew (float): max slew rate in g/cm/s.
        gamp (float): max gradient amplitude in g/cm.
        densamp (float):  duration of full density sampling (# of samples).
        dentrans (float): duration of transition from higher to lower
            (should be >= densamp/2).
        nl (float): degree of undersampling outer region.
        rewinder (Boolean): if True, include rewinder. If false, exclude.

    Returns:
        tuple: (g, k, t, s, dens) tuple containing

        - **g** - (array): gradient waveform [g/cm]
        - **k** - (array): exact k-space corresponding to gradient g.
        - **time** - (array):  sampled time
        - **s** - (array): slew rate [g/cm/s]
        - **dens** - (array): undersampling factor at each time point.

    References:
        Code and algorithm based on spiralgradlx6 from
        Doug Noll, U. of Michigan BME
    """
    fsgcm = gamp  # fullscale g/cm
    risetime = gamp / gslew * 10000  # us
    ts = gts  # sampling time
    gts = gts  # gradient sampling time
    N = np.floor(fov/res)
    targetk = N / 2
    A = 32766  # output scaling of waveform (fullscale)

    max_dec_ratio = 32
    gam = 4257.0
    S = (gts / 1e-6) * A / risetime
    dr = ts / gts
    OMF = 2.0 * np.pi * fov / (1 / (gam * fsgcm * gts))
    OM = 2.0 * np.pi / nl * fov / (1 / (gam * fsgcm * gts))
    distance = 1.0 / (fov * gam * fsgcm * gts / A)

    ac = A
    loop = 1
    absk = 0
    dec_ratio = 1
    s0 = gslew * 100
    ggx, ggy = [], []
    dens = []
    kx, ky = [], []

    while loop > 0:
        loop = 0
        om = OM / dec_ratio
        omf = OMF / dec_ratio
        s = S / dec_ratio
        g0 = 0
        gx = g0
        gy = 0
        absg = np.abs(g0)
        oldkx = 0
        oldky = 0
        tkx = gx
        tky = gy
        kxt = tkx
        kyt = tky
        thetan_1 = 0
        taun = 0
        n = 0
        den1 = 0

        while absk < targetk:
            realn = n / dec_ratio
            taun_1 = taun
            taun = np.abs(tkx + 1j * tky) / A
            tauhat = taun
            if realn > densamp:
                if den1 == 0:
                    den1 = 1

                if realn > densamp + dentrans:
                    if 'scthat' not in locals():
                        scthat = 0
                    scoffset = scthat
                    denoffset = taun_1
                    scthat = scoffset + om * (tauhat - denoffset)
                    fractrans = 1

                else:
                    scoffset = scthat
                    denoffset = taun_1
                    fractrans = (realn - densamp) / dentrans
                    fractrans = 1 - ((fractrans - 1) * (fractrans - 1))
                    scthat = (omf + (om - omf) * fractrans)
                    scthat *= (tauhat - denoffset)
                    scthat += scoffset

            else:
                fractrans = 0
                scthat = omf * tauhat

            theta = np.arctan2(scthat, 1.0) + scthat

            if absg < ac:
                deltheta = theta - thetan_1
                B = 1.0 / (1.0 + np.tan(deltheta) * np.tan(deltheta))
                gtilde = absg
                t1 = s * s
                t2 = gtilde * gtilde * (1 - B)

                if t2 > t1:
                    dec_ratio = dec_ratio * 2.0

                    if dec_ratio > max_dec_ratio:
                        print('k-space calculation failed.\n')
                        return

                    loop = 1
                    break

                t3 = np.sqrt(t1 - t2)
                absg = np.sqrt(B) * gtilde + t3

                if absg > ac:
                    absg = ac

            tgx = absg * np.cos(theta)
            tgy = absg * np.sin(theta)
            tkx += tgx
            tky += tgy
            thetan_1 = theta

            if np.remainder(n, dec_ratio) == 0:
                m = int(np.round(n / dec_ratio))
                gx = np.round((tkx - oldkx) / dec_ratio)
                gx = gx - np.remainder(gx, 2)
                gy = np.round((tky - oldky) / dec_ratio)
                gy = gy - np.remainder(gy, 2)
                if m > len(ggx) - 1:
                    ggx.append(gx)
                    ggy.append(gy)
                else:
                    ggx[m] = gx
                    ggy[m] = gy
                kxt = kxt + gx
                kyt = kyt + gy
                oldkx = tkx
                oldky = tky

                if np.remainder(m, dr) == 0:
                    m = int(m / dr)
                    absk = np.abs(kxt + 1j * kyt) / distance

                    if m > len(dens) - 1:
                        dens.append(omf / (omf + (om - omf) * fractrans))
                        if absk > targetk:
                            break
                        kx.append(kxt / distance)
                        ky.append(kyt / distance)
                    else:
                        dens[m] = omf / (omf + (om - omf) * fractrans)
                        if absk > targetk:
                            break
                        kx[m] = kxt / distance
                        ky[m] = kyt / distance

            n += 1

    g = []
    for i in range(len(ggx)):
        g.append(complex(ggx[i], ggy[i]) / A * fsgcm)
    dt = gts * 1000
    delk = 1 / 4.258 / fov  # (g ms)/cm

    # ramp down
    l2 = len(g) - 1
    rsteps = int(np.ceil(np.abs(g[l2]) / (s0 * 0.99) / gts))
    ind3 = l2 + np.linspace(1, rsteps, num=rsteps)
    c = g[l2] * np.linspace(rsteps, 0, num=rsteps) / rsteps
    g.extend(c)
    dens.extend([0] * len(ind3))

    # rewinder
    if rewinder:
        rewx, ramppts = np.squeeze(trap_grad(abs(np.real(sum(g))) * gts,
                                   gamp, gslew * 50, gts))
        rewy, ramppts = np.squeeze(trap_grad(abs(np.imag(sum(g))) * gts,
                                   gamp, gslew * 50, gts))

        # append rewinder gradient
        if len(rewx) > len(rewy):
            r = -np.sign(np.real(sum(g))) * rewx
            p = np.sign(np.imag(sum(g)))
            p *= 1j * np.abs(np.imag(sum(g))) / np.real(sum(g)) * rewx
            r -= p
        else:
            p = -np.sign(np.real(sum(g)))
            p *= np.abs(np.real(sum(g)) / np.imag(sum(g))) * rewy
            r = p - 1j * np.sign(np.imag(sum(g))) * rewy

        g = np.concatenate((g, r))

    # change from (real, imag) notation to (Nt, 2) notation
    gtemp = np.zeros((len(g), 2))
    gtemp[:, 0] = np.real(g)
    gtemp[:, 1] = np.imag(g)
    g = gtemp

    # calculate trajectory, slew rate factor from designed gradient
    k = np.cumsum(g, axis=0) * dt / delk / fov  # trajectory
    t = np.linspace(0, len(g), num=len(g) + 1)  # time vector
    s = np.diff(g, axis=0) / (gts * 1000)  # slew rate factor

    return g, k, t, s, dens


def spiral_arch(fov, res, gts, gslew, gamp):
    r"""Analytic Archimedean spiral designer. Produces trajectory, gradients,
    and slew rate. Gradient returned has units mT/m.

    Args:
        fov (float): imaging field of view in m.
        res (float): resolution, in m.
        gts (float): sample time in s.
        gslew (float): max slew rate in mT/m/ms.
        gamp (float): max gradient amplitude in mT/m.

    Returns:
        tuple: (g, k, t, s) tuple containing

        - **g** - (array): gradient waveform [mT/m]
        - **k** - (array): exact k-space corresponding to gradient g.
        - **time** - (array):  sampled time
        - **s** - (array): slew rate [mT/m/ms]

    References:
        Glover, G. H.(1999).
        Simple Analytic Spiral K-Space Algorithm.
        Magnetic resonance in medicine, 42, 412-415.

        Bernstein, M.A.; King, K.F.; amd Zhou, X.J. (2004).
        Handbook of MRI Pulse Sequences. Elsevier.
    """

    gam = 267.522 * 1e6 / 1000  # rad/s/mT
    gambar = gam / 2 / np.pi  # Hz/mT
    N = int(fov / res)  # effective matrix size
    lam = 1 / (2 * np.pi * fov)
    beta = gambar * gslew / lam

    kmax = N / (2 * fov)
    a_2 = (9 * beta / 4) ** (1 / 3)  # rad ** (1/3) / s ** (2/3)
    lamb = 5
    theta_max = kmax / lam
    ts = (3 * gam * gamp / (4 * np.pi * lam * a_2 ** 2)) ** 3
    theta_s = 0.5 * beta * ts ** 2
    theta_s /= (lamb + beta / (2 * a_2) * ts ** (4 / 3))
    t_g = np.pi * lam * (theta_max ** 2 - theta_s ** 2) / (gam * gamp)
    n_s = int(np.round(ts / gts))
    n_g = int(np.round(t_g / gts))

    if theta_max > theta_s:
        print(' Spiral trajectory is slewrate limited or amplitude limited')

        tacq = ts + t_g

        t_s = np.linspace(0, ts, n_s)
        t_g = np.linspace(ts + gts, tacq, n_g)

        theta_1 = beta / 2 * t_s ** 2
        theta_1 /= (lamb + beta / (2 * a_2) * t_s ** (4 / 3))
        theta_2 = theta_s ** 2 + gam / (np.pi * lam) * gamp * (t_g - ts)
        theta_2 = np.sqrt(theta_2)

        k1 = lam * theta_1 * (np.cos(theta_1) + 1j * np.sin(theta_1))
        k2 = lam * theta_2 * (np.cos(theta_2) + 1j * np.sin(theta_2))
        k = np.concatenate((k1, k2), axis=0)

    else:

        tacq = 2 * np.pi * fov / 3 * np.sqrt(np.pi / (gam * gslew * res ** 3))
        n_t = int(np.round(tacq / gts))
        t_s = np.linspace(0, tacq, n_t)
        theta_1 = beta / 2 * t_s ** 2
        theta_1 /= (lamb + beta / (2 * a_2) * t_s ** (4 / 3))

        k = lam * theta_1 * (np.cos(theta_1) + 1j * np.sin(theta_1))

    # end of trajectory calculation; prepare outputs
    g = np.diff(k, 1, axis=0) / (gts * gambar)  # gradient
    g = np.pad(g, (0, 1), 'constant')
    s = np.diff(g, 1, axis=0) / (gts * 1000)  # slew rate factor
    s = np.pad(s, (0, 1), 'constant')

    # change from (real, imag) notation to (Nt, 2) notation
    k = traj_complex_to_array(k)
    g = traj_complex_to_array(g)
    s = traj_complex_to_array(s)

    t = np.linspace(0, len(g), num=len(g) + 1)  # time vector

    return g, k, t, s


def epi(fov, n, etl, dt, gamp, gslew, offset=0, dirx=-1, diry=1):
    r"""Basic EPI single-shot trajectory designer.

    Args:
        fov (float): imaging field of view in cm.
        n (int): # of pixels (square). N = etl*nl, where etl = echo-train-len
            and nl = # leaves (shots). nl default 1.
        etl (int): echo train length.
        dt (float): sample time in s.
        gamp (float): max gradient amplitude in mT/m.
        gslew (float): max slew rate in mT/m/ms.
        offset (int): used for multi-shot EPI goes from 0 to #shots-1
        dirx (int): x direction of EPI -1 left to right, 1 right to left
        diry (int): y direction of EPI -1 bottom-top, 1 top-bottom

    Returns:
        tuple: (g, k, t, s) tuple containing

        - **g** - (array): gradient waveform [mT/m]
        - **k** - (array): exact k-space corresponding to gradient g.
        - **time** - (array):  sampled time
        - **s** - (array): slew rate [mT/m/ms]


    References:
        From Antonis Matakos' contrib to Jeff Fessler's IRT.
    """
    s = gslew * dt * 1000

    scaley = 20

    # make the various gradient waveforms
    gamma = 4.2575  # kHz/Gauss
    g = (1 / (1000 * dt)) / (gamma * fov)  # Gauss/cm
    if g > gamp:
        g = gamp
        print('max g reduced to {}'.format(g))

    # readout trapezoid
    gxro = g * np.ones((1, n))  # plateau of readout trapezoid
    areapd = np.sum(gxro) * dt

    ramp = np.expand_dims(np.linspace(s, g, int(g/s)), axis=0)
    gxro = np.concatenate((np.expand_dims(np.array([0]), axis=1), ramp, gxro,
                           np.fliplr(ramp)), axis=1)

    # x prewinder. make sure res_kpre is even. Handle even N by changing prew.
    if n % 2 == 0:
        area = (np.sum(gxro) - dirx * g) * dt
    else:
        area = np.sum(gxro) * dt
    gxprew = dirx * trap_grad(area / 2, gamp, gslew * 1000, dt)[0]

    gxprew = np.concatenate((np.zeros((1, (gxprew.size + ramp.size) % 2)),
                            gxprew), axis=1)

    # partial dephaser (one cycle of phase across each voxel)
    gxpd = -trap_grad(areapd / 2, gamp, gslew * 1000, dt)[0]
    gxpd = np.concatenate((np.zeros((1, gxpd.size % 2)), gxpd), axis=1)

    # phase-encode trapezoids before/after gx
    # handle even N by changing prewinder
    if n % 2 == 0:
        areayprew = areapd / 2 - offset * g * dt
    else:
        areayprew = (areapd - g * dt) / 2 - offset * g * dt

    gyprew = diry * trap_grad(areayprew, gamp, gslew / scaley * 1000, dt)[0]
    gyprew = np.concatenate((np.zeros((1, gyprew.size % 2)), gyprew), axis=1)

    lx = gxpd.size
    ly = gyprew.size
    if lx > ly:
        gyprew = np.concatenate((gyprew, np.zeros((1, lx - ly))), axis=1)
    else:
        gxpd = np.concatenate((gxpd, np.zeros((1, ly - lx))), axis=1)

    # gy readout gradient elements
    # changed readout patterns to create interleaved EPIs
    areagyblip = areapd / etl
    gyblip = trap_grad(areagyblip, gamp, gslew / scaley * 1000, dt)[0]
    gyro = np.concatenate((np.zeros((1, gxro.size - gyblip.size)), gyblip),
                          axis=1)
    gyro2 = np.expand_dims(np.array([0]), axis=1)

    # put together gx and gy

    gxro = -dirx * gxro
    gx = gxprew

    gyro = -diry * gyro
    gyro2 = -diry * gyro2
    gy = np.expand_dims(np.array([0]), axis=1)
    lx = gx.size
    ly = gy.size
    if lx > ly:
        gy = np.concatenate((gy, np.zeros((1, lx - ly))), axis=1)
    else:
        gx = np.concatenate((gx, np.zeros((1, ly - lx))), axis=1)

    gy = np.concatenate((gy, np.zeros((1, int(gyblip.size/2)))), axis=1)

    for ee in range(1, etl):
        flip = ((-1) ** (ee + 1))
        gx = np.concatenate((gx,  flip * gxro), axis=1)
        gy = np.concatenate((gy, gyro), axis=1)

    if etl == 1:
        ee = 1
    else:
        ee += 1

    # concatenate with added 0 to limit max s
    gx = np.concatenate((gx, (-1 ** (ee + 1) * gxro),
                         np.expand_dims(np.array([0]), axis=1)), axis=1)
    gy = np.concatenate((gy, np.zeros((1, gx.size - gy.size))), axis=1)

    # add rephasers at end of gx and gy readout
    areagx = np.sum(gx) * dt
    gxrep = trap_grad(-areagx, gamp, gslew * 1000, dt)[0]
    gx = np.concatenate((gx, gxrep), axis=1)

    areagy = np.sum(gy) * dt  # units = G/cm*s
    gyrep = trap_grad(-areagy, gamp, gslew / scaley * 1000, dt)[0]
    gy = np.concatenate((gy, gyrep), axis=1)

    # make sure length of gx and gy are same, and even
    lx = gx.size
    ly = gy.size
    if lx > ly:
        gy = np.concatenate((gy, np.zeros((1, lx - ly))), axis=1)
    else:
        gx = np.concatenate((gx, np.zeros((1, ly - lx))), axis=1)

    gx = np.concatenate((gx, np.zeros((1, gx.size % 2))), axis=1)
    gy = np.concatenate((gy, np.zeros((1, gy.size % 2))), axis=1)
    g = np.concatenate((gx, gy), axis=0)

    sx = np.diff(gx, axis=1) / (dt * 1000)
    sy = np.diff(gy, axis=1) / (dt * 1000)
    s = np.concatenate((sx, sy), axis=0)

    kx = np.cumsum(gx, axis=1) * gamma * dt * 1000
    ky = np.cumsum(gy, axis=1) * gamma * dt * 1000
    k = np.concatenate((kx, ky), axis=0)

    t = np.linspace(0, kx.size, kx.size) * dt

    return g, k, t, s


def rosette(kmax, w1, w2, dt, dur, gamp=None, gslew=None):
    r"""Basic rosette trajectory designer.

    Args:
        kmax (float): 1/m.
        w1 (float): rotational frequency (Hz).
        w2 (float): center sampling frequency (Hz).
        dt (float): sample time (s).
        dur (float): total duration (s).
        gamp (float): max gradient amplitude (mT/m).
        gslew (float): max slew rate (mT/m/ms).

    Returns:
        tuple: (g, k, t, s) tuple containing

        - **g** - (array): gradient waveform [mT/m]
        - **k** - (array): exact k-space corresponding to gradient g.
        - **time** - (array):  sampled time
        - **s** - (array): slew rate [mT/m/ms]

    References:
        D. C. Noll, 'Multi-shot rosette trajectories for spectrally selective
        MR imaging.' IEEE Trans. Med Imaging 16, 372-377 (1997).
    """

    # check if violates gradient or slew rate constraints
    gam = 267.522 * 1e6 / 1000  # rad/s/mT
    gambar = gam / 2 / np.pi  # Hz/mT
    if gamp is not None:
        if (1 / gambar) * kmax * w1 > gamp:
            print("gmax exceeded, decrease rosette kmax or w1")
            return
    if gslew is not None:
        if (1 / gambar) * kmax * (w1 ** 2 + w2 ** 2) / 1000 > gslew:
            print("smax exceeded, dcrease rosette kmax, w1, or w2")
            return
    t = np.linspace(0, dur, dur / dt)
    k = kmax * np.sin(w1 * t) * np.exp(1j * w2 * t)

    # end of trajectory calculation; prepare outputs
    g = np.diff(k, 1, axis=0) / (dt * gambar)  # gradient
    g = np.pad(g, (0, 1), 'constant')
    s = np.diff(g, 1, axis=0) / (dt * 1000)  # slew rate factor
    s = np.pad(s, (0, 1), 'constant')

    # change from (real, imag) notation to (Nt, 2) notation
    k = traj_complex_to_array(k)
    g = traj_complex_to_array(g)
    s = traj_complex_to_array(s)

    t = np.linspace(0, len(g), num=len(g) + 1)  # time vector

    return g, k, t, s


def spokes_grad(k, tbw, sl_thick, gmax, dgdtmax, gts):
    r""" Spokes gradient designer. Given some chosen spoke locations k, return
    the gradients required to move between those spoke locations.

    Args:
        k (array): spokes locations, [Nspokes, 2]
        tbw (int): time bandwidth product.
        sl_thick (float): slice thickness (mm).
        gmax (float): max gradient amplitude (g/cm).
        dgdtmax (float): max gradient slew (g/cm/s).
        gts (float): hardware sampling dwell time (s).

    Returns:
<<<<<<< HEAD
        g (array): gz, gy, and gz waveforms  in g/cm [3, Nt]
=======
        g (array): gz, gy, and gz waveforms [3, Nt]
>>>>>>> 6afe1b3d

    References:
           Grissom, W., Khalighi, M., Sacolick, L., Rutt, B. & Vogel, M (2012).
           Small-tip-angle spokes pulse design using interleaved greedy and
           local optimization methods. Magnetic Resonance in Medicine, 68(5),
           1553-62.

    """
    n_spokes = k.shape[0]

    area = tbw / (sl_thick / 10) / 4257  # thick * kwid = twb, kwid = gam*area
    [subgz, nramp] = min_trap_grad(area, gmax, dgdtmax, gts)

    # calc gradient, add extra 0 location at end for return to (0, 0)
    gxarea = np.diff(np.concatenate((k[:, 0], np.zeros(1)))) / 4257
    gyarea = np.diff(np.concatenate((k[:, 1], np.zeros(1)))) / 4257

    gx, gy, gz = [], [], []
    gz_sign = -1
    for ii in range(n_spokes):
        gz_sign *= -1
        gz.extend(np.squeeze(gz_sign * subgz).tolist())  # alt sign of gz

        gx.extend([0] * np.size(subgz))  # zeros for gz duration
        if np.absolute(gxarea[ii]) > 0:
            [gblip, _] = trap_grad(abs(gxarea[ii]), gmax, dgdtmax, gts)
            gxblip = np.int(np.sign(gxarea[ii])) * gblip
            gx = gx[:len(gx) - len(gxblip.T)]
            gx.extend(np.squeeze(gxblip).tolist())

        gy.extend([0] * np.size(subgz))
        if np.absolute(gyarea[ii]) > 0:
            [gblip, _] = trap_grad(abs(gyarea[ii]), gmax, dgdtmax, gts)
            gyblip = np.int(np.sign(gyarea[ii])) * gblip
            gy = gy[:len(gy) - len(gyblip.T)]
            gy.extend(np.squeeze(gyblip).tolist())

    [gref, _] = trap_grad(gts * np.sum(subgz) / 2, gmax, dgdtmax, gts)
    gzref = - gref
    gz.extend(np.squeeze(gzref).tolist())
    gx.extend([0] * np.size(gzref))
    gy.extend([0] * np.size(gzref))

    # combine gradient waveforms
    gx = np.array(gx)
    g = np.vstack((np.array(gx), np.array(gy), np.array(gz)))

    return g


def stack_of(k, num, zres):
    r"""Function for creating a 3D stack of ____ trajectory from a 2D [Nt 2]
    trajectory.

    Args:
        k (array): 2D array in [2 x Nt]. Will be bottom of stack.
        num (int): number of layers of stack.
        zres (float): spacing between stacks in cm.
    """

    z = np.linspace(- num * zres / 2, num * zres / 2, num)
    kout = np.zeros((k.shape[0]*num, 3))

    # we will be performing a complex rotation on our trajectory
    k = traj_array_to_complex(k)

    for ii in range(num):
        kr = k[0:] * np.exp(2 * np.pi * 1j * ii / num)
        z_coord = np.expand_dims(np.ones(len(kr)) * z[ii], axis=1)
        krz = np.concatenate((traj_complex_to_array(kr), z_coord), axis=1)

        kout[ii * len(krz):(ii + 1) * len(krz), :] = krz

    return kout


def traj_complex_to_array(k):
    r"""Function to convert complex convention trajectory to [Nt 2] trajectory

    Args:
        k (complex array): Nt vector
    """
    kout = np.zeros((len(k), 2))
    kout[:, 0], kout[:, 1] = np.real(k), np.imag(k)
    return kout


def traj_array_to_complex(k):
    r"""Function to convert [Nt 2] convention traj to complex convention

    Args:
        k (complex array): Nt vector
    """
    kout = k[:, 0] + 1j * k[:, 1]
    return kout


@nb.jit(nopython=True, cache=True)  # pragma: no cover
def runge_kutta(ds: float, st: float, kvals: np.ndarray, smax=None,
                gamma=4.257):
    r"""Runge-Kutta 4 for curve constrained

    Args:
        ds (float): spacing in arc length space
        st (float): output shape.
        kvals (array): 3 points of curve.
        smax (float): maximum slew
        gamma (float): gyromagnetic ratio

    Returns:
        float or None: step size dsdt or None
    """
    temp = (gamma ** 2 * smax ** 2 - abs(kvals[0]) ** 2 * st ** 4)
    if temp < 0.0:
        return None
    k1 = ds / st * math.sqrt(temp)

    temp = \
        (gamma ** 2 * smax ** 2 - abs(kvals[1]) ** 2 * (st + ds * k1 / 2) ** 4)
    if temp < 0.0:
        return None
    k2 = ds / (st + ds * k1 / 2) * math.sqrt(temp)

    temp = \
        (gamma ** 2 * smax ** 2 - abs(kvals[1]) ** 2 * (st + ds * k2 / 2) ** 4)
    if temp < 0.0:
        return None
    k3 = ds / (st + ds * k2 / 2) * math.sqrt(temp)

    temp = \
        (gamma ** 2 * smax ** 2 - abs(kvals[2]) ** 2 * (st + ds * k3) ** 4)
    if temp < 0.0:
        return None
    k4 = ds / (st + ds * k3) * math.sqrt(temp)

    return k1 / 6 + k2 / 3 + k3 / 3 + k4 / 6


#  Arc length code translated from matlab
#    (c) Michael Lustig 2005
#    modified 2006 and 2007
#    Rewritten in Python in 2020 by Kevin Johnson
def min_time_gradient(c: np.ndarray, g0=0, gfin=0, gmax=4, smax=15,
                      dt=4e-3, gamma=4.257):
    r"""
    Given a k-space trajectory c(n), gradient and slew constraints. This
    function will return a new parametrization that will meet these
    constraint while getting from one point to the other in minimum time.

    Args:
        c (array): Curve in k-space given in any parametrization [1/cm]
                        Nx3 real array
        g0 (float): Initial gradient amplitude (leave empty for g0 = 0)
        gfin (float): Gradient value at the end of the trajectory. If not
                        possible, the result would be the largest possible
                        ampltude. (Leave empty if you don't care to get
                        maximum gradient.)
        gmax (float): Maximum gradient [G/cm] (3.9 default)
        smax (float): Maximum slew [G/Cm/ms]  (14.5 default)
        dt (float): Sampling time interval [ms] (4e-3 default)
        gamma (float): Gyromagnetic ratio

    Returns:
        tuple: (g, k, s, t) tuple containing

        - **g** - (array): gradient waveform [G/cm]
        - **k** - (array): exact k-space corresponding to gradient g.
        - **s** - (array): slew rate [G/cm/ms]
        - **time** - (array):  sampled time

    References:
        Lustig M, Kim SJ, Pauly JM. A fast method for designing time-optimal
        gradient waveforms for arbitrary k-space trajectories. IEEE Trans Med
        Imaging. 2008;27(6):866-873. doi:10.1109/TMI.2008.922699
    """

    def sdotmax(cs: interpolate.CubicSpline, s: np.ndarray,
                gmax, smax, gamma=4.257):
        # [sdot, k, ] = sdotMax(PP, p_of_s, s, gmax, smax)
        #
        # Given a k-space curve C (in [1/cm] units), maximum gradient amplitude
        # (in G/cm) and maximum slew-rate (in G/(cm*ms)).
        # This function calculates the upper bound for the time parametrization
        # sdot (which is a non scaled max gradient constaint) as a function
        # of s.
        #
        #   cs      --  spline polynomial
        #   p_of_s  --  parametrization vs arclength
        #   s       --  arclength parametrization (0->1)
        #   gmax    --  maximum gradient (G/cm)
        #   smax    --  maximum slew rate (G/ cm*ms)
        #
        #   returns the maximum sdot (1st derivative of s) as a function of
        #   arclength s
        #   Also, returns curvature as a function of s and length of curve (L)
        #
        #  (c) Michael Lustig 2005
        #  last modified 2006

        # Absolute value of 2nd derivative in curve space using cubic splines
        cs2 = cs.derivative(2)  # spline derivative
        cs2_highres = cs2(s)  # evaluated along arc length
        k = np.linalg.norm(cs2_highres, axis=1)  # magnitude

        # calc I constraint curve (maximum gradient)
        sdot1 = gamma * gmax * np.ones_like(s)

        # calc II constraint curve (curve curvature dependent)
        sdot2 = np.sqrt(gamma * smax / (k + np.finfo(float).eps))

        # calc total constraint
        sdot = np.minimum(sdot1, sdot2)

        return sdot, k

    # Curve in arbitrary paramater space, cubic spline
    num_p = c.shape[0]
    p = np.linspace(0, 1, num_p, endpoint=True)
    cp = interpolate.CubicSpline(p, c, axis=0)

    # Integrate absolute value to find length and s(arc) vs p(paramater)
    cp1_spline = cp.derivative()
    p_highres = np.linspace(0, 1, num_p * 10)
    cp1_highres = cp1_spline(p_highres)
    ds_p = np.linalg.norm(cp1_highres, axis=1)

    # s vs p to enable conversion
    s_of_p = integrate.cumtrapz(ds_p, p_highres, initial=0)
    curve_length = s_of_p[-1]

    # decide ds and compute st for the first point
    stt0 = (gamma * smax)  # always assumes first point is max slew
    st0 = stt0 * dt / 8  # start at 1/8 the gradient for accuracy close to g=0
    s0 = st0 * dt
    ds = s0 / 4.0  # smaller step size for numerical accuracy
    ns = int(curve_length / ds)

    if g0 is None:
        g0 = 0

    # s is arc length at high resolution
    s = np.linspace(0, curve_length, ns, endpoint=True)

    # Cubic spline at s positions (s of p)
    cp_highres = cp(p_highres)
    cs = interpolate.CubicSpline(s_of_p, cp_highres, axis=0)

    # compute constraints (forbidden line curve)
    phi, k = sdotmax(cs, s, gmax, smax)

    # extend for the Runge-Kutte method
    k = np.pad(k, (0, 3), 'constant', constant_values=(0,))

    # Get the start
    sta = np.zeros_like(s)
    sta[0] = min(g0 * gamma + st0, gamma * gmax)

    # solve ODE forward
    for n in range(1, s.shape[0]):
        kpos = n
        dstds = runge_kutta(ds, sta[n - 1], k[kpos:kpos + 4], smax)

        if dstds is None:
            sta[n] = phi[n]
        else:
            tmpst = sta[n - 1] + dstds
            sta[n] = min(tmpst, phi[n])

    stb = 0 * s
    if gfin is None:
        stb[-1] = sta[-1]
    else:
        stb[-1] = min(max(gfin * gamma, st0), gamma * gmax)

    # solve ODE backwards
    for n in range(s.shape[0] - 2, 0, -1):

        kpos_end = n  # to 0
        kpos = kpos_end + 3
        dstds = runge_kutta(ds, stb[n + 1], k[kpos:(kpos - 3):-1], smax)

        if dstds is None:
            stb[n] = phi[n - 1]
        else:
            tmpst = stb[n + 1] + dstds
            stb[n] = min(tmpst, phi[n - 1])

    # Fix last point which is indexed a bit off
    n = 0
    kpos_end = n
    kpos = kpos_end + 3
    dstds = runge_kutta(ds, stb[n + 1], k[kpos::-1], smax)
    if dstds is None:
        stb[n] = phi[n * 2 - 1]
    else:
        tmpst = stb[n + 1] + dstds
        stb[n] = min(tmpst, phi[n - 1])

    # take the minimum of the curves
    ds = s[1] - s[0]
    st_of_s = np.minimum(sta, stb)

    # compute time
    t_of_s = integrate.cumtrapz(1. / st_of_s, initial=0) * ds

    t = np.arange(0, t_of_s[-1] + np.finfo(float).eps, dt)

    t_of_s = interpolate.CubicSpline(t_of_s, s)
    s_of_t = t_of_s(t)
    c = np.squeeze(cs(s_of_t))

    g = np.diff(c, axis=0, append=np.zeros((1, 3))) / gamma / dt
    g[-1, :] = g[-2, :] + g[-2, :] - g[-3, :]

    k = integrate.cumtrapz(g, t, initial=0, axis=0) * gamma

    s = np.diff(g, axis=0) / dt

    return g, k, s, t<|MERGE_RESOLUTION|>--- conflicted
+++ resolved
@@ -10,7 +10,6 @@
 
 
 __all__ = ['min_trap_grad', 'trap_grad', 'spiral_varden', 'spiral_arch', 'epi',
-<<<<<<< HEAD
            'rosette', 'spokes_grad', 'stack_of', 'traj_array_to_complex',
            'traj_complex_to_array', 'min_time_gradient']
 
@@ -18,14 +17,7 @@
 def min_trap_grad(area, gmax, dgdt, dt):
     r"""Minimal duration trapezoidal gradient designer. Design for target area
     under the flat portion (for non-ramp-sampled pulses)
-=======
-           'rosette', 'stack_of', 'traj_array_to_complex',
-           'traj_complex_to_array', 'spokes_grad', 'min_time_gradient']
-
-
-def min_trap_grad(area, gmax, dgdt, dt):
-    r"""Minimal duration trapezoidal gradient designer.
->>>>>>> 6afe1b3d
+
 
     Args:
         area (float): pulse area in (g*sec)/cm
@@ -33,15 +25,11 @@
         dgdt (float): max slew rate in g/cm/sec
         dt (float): sample time in sec
 
-<<<<<<< HEAD
     Returns:
         2-element tuple containing
 
         - **trap** (*array*): gradient waveform in g/cm.
         - **ramppts** (*int*): number of points in ramps.
-
-=======
->>>>>>> 6afe1b3d
     """
 
     if np.abs(area) > 0:
@@ -60,13 +48,8 @@
 
         # make attack and decay ramps
         ramppts = int(np.ceil(np.max(flat) / dgdt / dt))
-<<<<<<< HEAD
         ramp_up = np.linspace(0, ramppts, num=ramppts+1) / ramppts*np.max(flat)
         ramp_dn = np.linspace(ramppts, 0, num=ramppts+1) / ramppts*np.max(flat)
-=======
-        ramp_up = np.linspace(0, ramppts-1, num=ramppts) / ramppts * np.max(flat)
-        ramp_dn = np.linspace(ramppts-1, 0, num=ramppts) / ramppts * np.max(flat)
->>>>>>> 6afe1b3d
 
         trap = np.concatenate((ramp_up, np.squeeze(flat), ramp_dn))
 
@@ -130,13 +113,9 @@
 
             # make attack and decay ramps
             ramppts = int(np.ceil(np.max(flat) / dgdt / dt))
-<<<<<<< HEAD
             ramp_up = np.linspace(0, ramppts, num=ramppts+1) / ramppts*flat_top
             ramp_dn = np.linspace(ramppts, 0, num=ramppts+1) / ramppts*flat_top
-=======
-            ramp_up = np.linspace(0, ramppts, num=ramppts+1) / ramppts * flat_top
-            ramp_dn = np.linspace(ramppts, 0, num=ramppts+1) / ramppts * flat_top
->>>>>>> 6afe1b3d
+
             trap = np.concatenate((ramp_up, flat, ramp_dn))
 
     else:
@@ -672,11 +651,7 @@
         gts (float): hardware sampling dwell time (s).
 
     Returns:
-<<<<<<< HEAD
         g (array): gz, gy, and gz waveforms  in g/cm [3, Nt]
-=======
-        g (array): gz, gy, and gz waveforms [3, Nt]
->>>>>>> 6afe1b3d
 
     References:
            Grissom, W., Khalighi, M., Sacolick, L., Rutt, B. & Vogel, M (2012).
